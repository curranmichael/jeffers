
import { logger } from '../../utils/logger';
import { 
  IService, 
  ServiceConfig,
  ServiceHealthResult
} from '../../services/interfaces';
import Database from 'better-sqlite3';
import initModels from './modelBootstrap';

// Services
import { ProfileService } from '../../services/ProfileService';
import { ToDoService } from '../../services/ToDoService';
import { ActivityLogService } from '../../services/ActivityLogService';
import { HybridSearchService } from '../../services/HybridSearchService';
import { ClassicBrowserService } from '../../services/browser/ClassicBrowserService';
import { ClassicBrowserStateService } from '../../services/browser/ClassicBrowserStateService';
import { ClassicBrowserNavigationService } from '../../services/browser/ClassicBrowserNavigationService';
import { ClassicBrowserTabService } from '../../services/browser/ClassicBrowserTabService';
import { ClassicBrowserWOMService } from '../../services/browser/ClassicBrowserWOMService';
import { ClassicBrowserSnapshotService } from '../../services/browser/ClassicBrowserSnapshotService';
import { ClassicBrowserViewManager } from '../../services/browser/ClassicBrowserViewManager';
import { BrowserEventBus } from '../../services/browser/BrowserEventBus';
import { GlobalTabPool } from '../../services/browser/GlobalTabPool';
import { WindowLifecycleService } from '../../services/browser/WindowLifecycleService';
import { SchedulerService } from '../../services/SchedulerService';
import { ExaService } from '../../services/ExaService';
import { ChatService } from '../../services/ChatService';
import { NotebookService } from '../../services/NotebookService';
import { AgentService } from '../../services/AgentService';
import { ConversationService } from '../../services/agents/ConversationService';
import { LLMClient } from '../../services/agents/LLMClient';
import { SearchService } from '../../services/agents/SearchService';
import { ToolService } from '../../services/agents/ToolService';
import { SliceService } from '../../services/SliceService';
import { IntentService } from '../../services/IntentService';
import { ActionSuggestionService } from '../../services/ActionSuggestionService';
import { LangchainAgent } from '../../services/agents/LangchainAgent';
import { ProfileAgent } from '../../services/agents/ProfileAgent';
import { IngestionAiService } from '../../services/ingestion/IngestionAIService';
import { PdfIngestionService } from '../../services/ingestion/PdfIngestionService';
import { ChunkingService } from '../../services/ingestion/ChunkingService';
import { IngestionQueueService } from '../../services/ingestion/IngestionQueueService';
import { SearchResultFormatter } from '../../services/SearchResultFormatter';
import { NoteService } from '../../services/NoteService';
import { ObjectService } from '../../services/ObjectService';
import { NotebookCompositionService } from '../../services/NotebookCompositionService';
import { NotebookTSTPService } from '../../services/NotebookTSTPService';
import { StreamManager } from '../../services/StreamManager';
import { WeatherService } from '../../services/WeatherService';
import { AudioTranscriptionService } from '../../services/AudioTranscriptionService';
import { WOMIngestionService } from '../../services/WOMIngestionService';
import { CompositeObjectEnrichmentService } from '../../services/CompositeObjectEnrichmentService';
import { UpdateService } from '../../services/UpdateService';

import { BrowserWindow } from 'electron';

/**
 * Service registry to manage all application services
 */
export interface ServiceRegistry {
  
  // Core services
  activityLog?: ActivityLogService;
  agent?: AgentService;
  chat?: ChatService;
  classicBrowser?: ClassicBrowserService;
  conversation?: ConversationService;
  llmClient?: LLMClient;
  search?: SearchService;
  tool?: ToolService;
  
  // Browser sub-services
  browserEventBus?: BrowserEventBus;
  globalTabPool?: GlobalTabPool;
  windowLifecycleService?: WindowLifecycleService;
  classicBrowserState?: ClassicBrowserStateService;
  classicBrowserNavigation?: ClassicBrowserNavigationService;
  classicBrowserTab?: ClassicBrowserTabService;
  classicBrowserWOM?: ClassicBrowserWOMService;
  classicBrowserSnapshot?: ClassicBrowserSnapshotService;
  classicBrowserViewManager?: ClassicBrowserViewManager;
  
  exa?: ExaService;
  hybridSearch?: HybridSearchService;
  intent?: IntentService;
  notebook?: NotebookService;
  notebookComposition?: NotebookCompositionService;
  notebookTSTP?: NotebookTSTPService;
  note?: NoteService;
  object?: ObjectService;
  profile?: ProfileService;
  profileAgent?: ProfileAgent;
  scheduler?: SchedulerService;
  searchResultFormatter?: SearchResultFormatter;
  slice?: SliceService;
  streamManager?: StreamManager;
  todo?: ToDoService;
  weather?: WeatherService;
  audioTranscription?: AudioTranscriptionService;
  update?: UpdateService;
  
  // Ingestion services
  ingestionQueue?: IngestionQueueService;
  ingestionAi?: IngestionAiService;
  chunking?: ChunkingService;
  pdfIngestion?: PdfIngestionService;
  
  // WOM services
  womIngestion?: any; // WOMIngestionService type
  compositeEnrichment?: any; // CompositeObjectEnrichmentService type
  
  // Add any service instance dynamically
  [key: string]: IService | undefined;
}

/**
 * Dependencies required to initialize services
 */
export interface ServiceInitDependencies {
  db: Database.Database;
  mainWindow?: BrowserWindow; // Optional for services that need it
}

/**
 * Helper function to create and initialize a service with consistent logging
 */
async function createService<T extends IService>(
  name: string,
  ServiceClass: new (...args: any[]) => T,
  deps: any[],
  options?: { skipInit?: boolean }
): Promise<T> {
  logger.info(`[ServiceBootstrap] Creating ${name}...`);
  const service = new ServiceClass(...deps);
  
  if (!options?.skipInit) {
    await service.initialize();
  }
  
  logger.info(`[ServiceBootstrap] ${name} ${options?.skipInit ? 'created' : 'initialized'}`);
  return service;
}

/**
 * Set up WOM event listeners between services
 */
async function setupWOMEventListeners(
  classicBrowser: ClassicBrowserService,
  womIngestion: any,
  mainWindow: BrowserWindow
): Promise<void> {
  logger.info('[ServiceBootstrap] Setting up WOM event listeners...');
  
  // Import WOM channels for event notifications
  const { WOM_INGESTION_STARTED, WOM_INGESTION_COMPLETE } = await import('../../shared/ipcChannels');
  
  // Listen for webpage ingestion requests
  classicBrowser.on('webpage:needs-ingestion', async (data: unknown) => {
    const { url, title, windowId, tabId } = data as { url: string; title: string; windowId: string; tabId: string };
    try {
      // Notify renderer that ingestion is starting
      if (!mainWindow.isDestroyed()) {
        mainWindow.webContents.send(WOM_INGESTION_STARTED, { url, windowId, tabId });
      }
      
      const webpage = await womIngestion.ingestWebpage(url, title);
      classicBrowser.emit('webpage:ingestion-complete', { tabId, objectId: webpage.id });
      
      // Notify renderer that ingestion is complete
      if (!mainWindow.isDestroyed()) {
        mainWindow.webContents.send(WOM_INGESTION_COMPLETE, { 
          url, 
          objectId: webpage.id, 
          windowId, 
          tabId 
        });
      }
    } catch (error) {
      logger.error('[ServiceBootstrap] Error ingesting webpage:', error);
    }
  });
  
  // Listen for webpage refresh requests
  classicBrowser.on('webpage:needs-refresh', async (data: unknown) => {
    const { objectId, url } = data as { objectId: string; url: string };
    try {
      await womIngestion.scheduleRefresh(objectId, url);
    } catch (error) {
      logger.error('[ServiceBootstrap] Error scheduling refresh:', error);
    }
  });
  
  logger.info('[ServiceBootstrap] WOM event listeners configured');
}

/**
 * Initialize all application services
 * @param deps Dependencies required by services
 * @param config Configuration for service initialization
 * @returns Initialized service registry
 */
export async function initializeServices(
  deps: ServiceInitDependencies,
  config: ServiceConfig = {}
): Promise<ServiceRegistry> {
  logger.info('[ServiceBootstrap] Starting service initialization...');
  
  // Config is reserved for future use

  const registry: ServiceRegistry = {};
  const startTime = Date.now();

  try {
    // Service initialization follows a phased approach:
    // Phase 1: Core infrastructure (models)
    // Phase 2: Simple services with minimal dependencies
    // Phase 3: Complex services with service dependencies
    // Phase 4: Specialized services
    // Phase 5: Ingestion services
    // Phase 6: Browser services (optional, requires mainWindow)
    // Phase 7: Post-initialization (scheduling, event listeners)
    
    // Phase 1: Initialize all models through the single composition root
    logger.info('[ServiceBootstrap] Initializing Phase 1 models...');
    const models = await initModels(deps.db);
    const { userProfileModel, toDoModel, activityLogModel, vectorModel, objectModelCore, objectCognitive, objectAssociation } = models;
    
    // Phase 2: Initialize simple services
    logger.info('[ServiceBootstrap] Initializing Phase 2 services...');
    
    // Initialize ActivityLogService first (depends on ActivityLogModel and ObjectModelCore)
    const activityLogService = await createService('ActivityLogService', ActivityLogService, [{
      db: deps.db,
      activityLogModel,
      objectModelCore: objectModelCore,
      lanceVectorModel: vectorModel
    }]);
    registry.activityLog = activityLogService;
    
    // Initialize ProfileService (no dependencies on other services)
    const profileService = await createService('ProfileService', ProfileService, [{
      db: deps.db,
      userProfileModel
    }]);
    registry.profile = profileService;
    
    // Initialize ToDoService (depends on ActivityLogService)
    const toDoService = await createService('ToDoService', ToDoService, [{
      db: deps.db,
      toDoModel,
      activityLogService
    }]);
    registry.todo = toDoService;
    
    // Initialize WeatherService (no dependencies)
    registry.weather = await createService('WeatherService', WeatherService, []);
    
    // Initialize AudioTranscriptionService (no dependencies on other services)
    registry.audioTranscription = await createService('AudioTranscriptionService', AudioTranscriptionService, [{
      db: deps.db
    }]);
    
    // Initialize UpdateService (depends on mainWindow if available)
    if (deps.mainWindow) {
      registry.update = await createService('UpdateService', UpdateService, [{
        mainWindow: deps.mainWindow
      }]);
    } else {
      // Create without mainWindow - service will handle missing window gracefully
      registry.update = await createService('UpdateService', UpdateService, [{}]);
    }
    
    // Phase 4: Initialize specialized services
    logger.info('[ServiceBootstrap] Initializing Phase 4 services...');
    
    // Initialize SchedulerService (no dependencies)
    const schedulerService = await createService('SchedulerService', SchedulerService, []);
    registry.scheduler = schedulerService;
    
    // Initialize ExaService (no dependencies, no initialization needed)
    const exaService = await createService('ExaService', ExaService, [], { skipInit: true });
    registry.exa = exaService;
    
    // Initialize HybridSearchService (depends on ExaService and vector model)
    const hybridSearchService = await createService('HybridSearchService', HybridSearchService, [{
      exaService,
      vectorModel: vectorModel
    }]);
    registry.hybridSearch = hybridSearchService;
    
    // Phase 5: Initialize ingestion services (moved earlier to resolve dependencies)
    logger.info('[ServiceBootstrap] Initializing Phase 5 ingestion services...');
    
    // Get additional models for ingestion
    const { ingestionJobModel } = models;
    
    // Initialize IngestionAiService (no dependencies)
    const ingestionAiService = await createService('IngestionAiService', IngestionAiService, []);
    registry.ingestionAi = ingestionAiService;
    
    // Initialize WOMIngestionService (needed by browser services)
    const womIngestionService = await createService('WOMIngestionService', WOMIngestionService, [{
      db: deps.db,
      objectModelCore: objectModelCore,
      lanceVectorModel: vectorModel,
      ingestionAiService
    }]);
    registry.womIngestion = womIngestionService;
    
    // Phase 3: Initialize complex services
    logger.info('[ServiceBootstrap] Initializing Phase 3 services...');
    
    // Get additional models needed for Phase 3 services
    const { chatModel, notebookModel, noteModel, chunkModel } = models;
    
    // Initialize LangchainAgent (depends on vector model, ChatModel, and ProfileService)
    const langchainAgent = await createService('LangchainAgent', LangchainAgent, [{
      db: deps.db,
      vectorModel: vectorModel,
      chatModel,
      profileService
    }]);
    
    // Initialize StreamManager (singleton, special case)
    logger.info('[ServiceBootstrap] Creating StreamManager...');
    const streamManager = StreamManager.getInstance();
    registry.streamManager = streamManager;
    logger.info('[ServiceBootstrap] StreamManager initialized');
    
    // Initialize ChatService (depends on ChatModel, LangchainAgent, ActivityLogService, StreamManager)
    const chatService = await createService('ChatService', ChatService, [{
      chatModel,
      langchainAgent,
      activityLogService,
      streamManager
    }]);
    registry.chat = chatService;
    
    // Initialize NotebookService (depends on multiple models and ActivityLogService)
    const notebookService = await createService('NotebookService', NotebookService, [{
      db: deps.db,
      notebookModel,
      objectModelCore,
      objectCognitive,
      objectAssociation,
      chunkModel,
      chatModel,
      activityLogService,
      activityLogModel
    }]);
    registry.notebook = notebookService;
    
    // Initialize NotebookTSTPService (depends on object models, notebookModel, and LLM)
    const notebookTSTPService = await createService('NotebookTSTPService', NotebookTSTPService, [{
      db: deps.db,
      objectModel: objectModelCore,
      objectAssociationModel: objectAssociation,
      notebookModel,
      llm: ingestionAiService.llm
    }]);
    registry.notebookTSTP = notebookTSTPService;
    
    // Initialize SliceService (depends on ChunkModel and ObjectModelCore)
    const sliceService = await createService('SliceService', SliceService, [{
      db: deps.db,
      chunkModel,
      objectModelCore: objectModelCore
    }]);
    registry.slice = sliceService;
    
    // Initialize SearchResultFormatter (no dependencies)
    const searchResultFormatter = await createService('SearchResultFormatter', SearchResultFormatter, []);
    registry.searchResultFormatter = searchResultFormatter;
    
    // Initialize NoteService (depends on NoteModel)
    registry.note = await createService('NoteService', NoteService, [{
      db: deps.db,
      noteModel
    }]);
    
    // Get embeddingModel from models (needed by ObjectService and later by ChunkingService)
    const { embeddingModel } = models;
    
    // Initialize ObjectService (depends on models and vector model)
    registry.object = await createService('ObjectService', ObjectService, [{
      db: deps.db,
      objectModelCore,
      objectCognitive,
      objectAssociation,
      chunkModel: chunkModel,
      embeddingModel: embeddingModel,
      vectorModel: vectorModel
    }]);
    
    // Initialize ConversationService (depends on db, chatModel, notebookService)
    const conversationService = await createService('ConversationService', ConversationService, [{
      db: deps.db,
      chatModel,
      notebookService
    }]);
    registry.conversation = conversationService;
    
    // Initialize LLMClient (depends on ConversationService, NotebookService, ProfileService)
    const llmClient = await createService('LLMClient', LLMClient, [{
      conversationService,
      notebookService,
      profileService
    }]);
    registry.llmClient = llmClient;
    
    // Initialize SearchService (depends on HybridSearchService, ExaService, SliceService)
    const searchService = await createService('SearchService', SearchService, [{
      hybridSearchService,
      exaService,
      sliceService
    }]);
    registry.search = searchService;
    
    // Initialize ToolService (depends on many services)
    const toolService = await createService('ToolService', ToolService, [{
      db: deps.db,
      conversationService,
      searchService,
      notebookService,
      profileService,
      hybridSearchService,
      exaService,
      sliceService,
      searchResultFormatter
    }]);
    registry.tool = toolService;
    
    // Initialize AgentService (orchestrates the extracted services)
    registry.agent = await createService('AgentService', AgentService, [{
      conversationService,
      llmClient,
      searchService,
      toolService,
      streamManager,
      db: deps.db
    }]);
    
    // Initialize ActionSuggestionService (depends on ProfileService and NotebookService)
    const actionSuggestionService = await createService('ActionSuggestionService', ActionSuggestionService, [{
      db: deps.db,
      profileService,
      notebookService
    }]);
    
    // Initialize IntentService (depends on many services)
    registry.intent = await createService('IntentService', IntentService, [{
      db: deps.db,
      notebookService,
      agentService: registry.agent!,
      activityLogService,
      streamManager,
      actionSuggestionService
    }]);
    
    // Initialize ProfileAgent (depends on services and models)
    registry.profileAgent = await createService('ProfileAgent', ProfileAgent, [{
      db: deps.db,
      activityLogService,
      toDoService,
      profileService,
      objectModelCore: objectModelCore,
      chunkModel
    }]);
    
    // Phase 5: Continue with remaining ingestion services
    logger.info('[ServiceBootstrap] Initializing remaining Phase 5 ingestion services...');
    
    // Initialize PdfIngestionService (depends on IngestionAiService)
    const pdfIngestionService = await createService('PdfIngestionService', PdfIngestionService, [{
      ingestionAiService
    }]);
    registry.pdfIngestion = pdfIngestionService;
    
    // Initialize ChunkingService (depends on many services and models)
    const chunkingService = await createService('ChunkingService', ChunkingService, [{
      db: deps.db,
      vectorStore: vectorModel,
      ingestionAiService,
      objectModelCore: objectModelCore,
      chunkModel,
      embeddingModel,
      ingestionJobModel
    }]);
    registry.chunking = chunkingService;
    
    // Initialize IngestionQueueService (depends on models and ingestion services)
    const ingestionQueueService = await createService('IngestionQueueService', IngestionQueueService, [{
      db: deps.db,
      ingestionJobModel,
      objectModelCore: objectModelCore,
      chunkModel,
      embeddingModel,
      vectorModel,
      ingestionAiService,
      pdfIngestionService,
      mainWindow: deps.mainWindow
    }]);
    registry.ingestionQueue = ingestionQueueService;
    
    // Phase 6: Initialize browser services (if mainWindow available)
    if (deps.mainWindow) {
      logger.info('[ServiceBootstrap] Initializing Phase 6 browser services...');
      
      // Create BrowserEventBus service
      const browserEventBus = await createService('BrowserEventBus', BrowserEventBus, []);
      registry.browserEventBus = browserEventBus;
      
      // Initialize GlobalTabPool
      const globalTabPool = await createService('GlobalTabPool', GlobalTabPool, [{
        eventBus: browserEventBus
      }]);
      registry.globalTabPool = globalTabPool;
      
      // Initialize WindowLifecycleService
      const windowLifecycleService = await createService('WindowLifecycleService', WindowLifecycleService, [{
        eventBus: browserEventBus
      }]);
      registry.windowLifecycleService = windowLifecycleService;
      
      // Initialize ClassicBrowserStateService
      const stateService = await createService('ClassicBrowserStateService', ClassicBrowserStateService, [{
        mainWindow: deps.mainWindow,
        eventBus: browserEventBus
      }]);
      registry.classicBrowserState = stateService;
      
      // Initialize ClassicBrowserViewManager
      const viewManager = await createService('ClassicBrowserViewManager', ClassicBrowserViewManager, [{
        mainWindow: deps.mainWindow,
        eventBus: browserEventBus,
        globalTabPool: globalTabPool,
        stateService: stateService
      }]);
      registry.classicBrowserViewManager = viewManager;
      
      // Initialize ClassicBrowserNavigationService
      const navigationService = await createService('ClassicBrowserNavigationService', ClassicBrowserNavigationService, [{
        stateService,
        globalTabPool,
        eventBus: browserEventBus
      }]);
      registry.classicBrowserNavigation = navigationService;
      
      // Initialize ClassicBrowserTabService
      const tabService = await createService('ClassicBrowserTabService', ClassicBrowserTabService, [{
        stateService
      }]);
      registry.classicBrowserTab = tabService;
      
<<<<<<< HEAD
=======
      // Initialize CompositeObjectEnrichmentService with browserEventBus
      const compositeEnrichmentService = await createService('CompositeObjectEnrichmentService', CompositeObjectEnrichmentService, [{
        db: deps.db,
        objectModelCore: objectModelCore,
        lanceVectorModel: vectorModel,
        llm: ingestionAiService.llm,
        browserEventBus: browserEventBus
      }]);
      registry.compositeEnrichment = compositeEnrichmentService;

      // Initialize ClassicBrowserWOMService with all dependencies
      const womService = await createService('ClassicBrowserWOMService', ClassicBrowserWOMService, [{
        objectModelCore: objectModelCore,
        objectAssociationModel: objectAssociation,
        compositeEnrichmentService: compositeEnrichmentService,
        eventBus: browserEventBus,
        stateService,
        womIngestionService: womIngestionService!
      }]);
      registry.classicBrowserWOM = womService;
      
>>>>>>> acdda67c
      // Initialize ClassicBrowserSnapshotService
      const snapshotService = await createService('ClassicBrowserSnapshotService', ClassicBrowserSnapshotService, [{
        viewManager,
        stateService,
        navigationService
      }]);
      registry.classicBrowserSnapshot = snapshotService;
      
      // Initialize ClassicBrowserService with all sub-services
      const classicBrowserService = await createService('ClassicBrowserService', ClassicBrowserService, [{
        mainWindow: deps.mainWindow,
        viewManager,
        stateService,
        navigationService,
        tabService,
        snapshotService,
        globalTabPool
      }]);
      registry.classicBrowser = classicBrowserService;
    } else {
      logger.warn('[ServiceBootstrap] Skipping browser services - no mainWindow provided');
    }
    
    const duration = Date.now() - startTime;
    logger.info(`[ServiceBootstrap] Service initialization completed in ${duration}ms`);
    
    return registry;
  } catch (error) {
    logger.error('[ServiceBootstrap] Failed to initialize services:', error);
    throw error;
  }
}

/**
 * Cleanup all services in the registry
 */
export async function cleanupServices(registry: ServiceRegistry): Promise<void> {
  logger.info('[ServiceBootstrap] Starting service cleanup...');
  
  try {
    // Cleanup services in reverse order of dependency
    const servicesToCleanup = [
      registry.classicBrowser,
      registry.classicBrowserTab,
      registry.classicBrowserNavigation,
      registry.classicBrowserState,
      registry.classicBrowserViewManager,
      registry.globalTabPool,
      registry.browserEventBus,
      registry.profileAgent,
      registry.toolService,
      registry.llmClient,
      registry.agent,
      registry.actionSuggestionService,
      registry.streamManager,
      registry.chatService,
      registry.searchService,
      registry.hybridSearch,
      registry.sliceService,
      registry.searchResultFormatter,
      registry.notebookService,
      registry.objectService,
      registry.toDoService,
      registry.profileService,
      registry.activityLogService,
      registry.scheduler
    ];

    for (const service of servicesToCleanup) {
      if (service && typeof service.cleanup === 'function') {
        try {
          await service.cleanup();
          logger.debug(`[ServiceBootstrap] Cleaned up ${service.constructor.name}`);
        } catch (error) {
          logger.error(`[ServiceBootstrap] Failed to cleanup ${service.constructor.name}:`, error);
        }
      }
    }
    
    logger.info('[ServiceBootstrap] Service cleanup completed');
  } catch (error) {
    logger.error('[ServiceBootstrap] Error during service cleanup:', error);
    throw error;
  }
}<|MERGE_RESOLUTION|>--- conflicted
+++ resolved
@@ -553,8 +553,6 @@
       }]);
       registry.classicBrowserTab = tabService;
       
-<<<<<<< HEAD
-=======
       // Initialize CompositeObjectEnrichmentService with browserEventBus
       const compositeEnrichmentService = await createService('CompositeObjectEnrichmentService', CompositeObjectEnrichmentService, [{
         db: deps.db,
@@ -576,7 +574,6 @@
       }]);
       registry.classicBrowserWOM = womService;
       
->>>>>>> acdda67c
       // Initialize ClassicBrowserSnapshotService
       const snapshotService = await createService('ClassicBrowserSnapshotService', ClassicBrowserSnapshotService, [{
         viewManager,
@@ -592,6 +589,7 @@
         stateService,
         navigationService,
         tabService,
+        womService,
         snapshotService,
         globalTabPool
       }]);
@@ -620,6 +618,7 @@
     // Cleanup services in reverse order of dependency
     const servicesToCleanup = [
       registry.classicBrowser,
+      registry.classicBrowserWOM,
       registry.classicBrowserTab,
       registry.classicBrowserNavigation,
       registry.classicBrowserState,
