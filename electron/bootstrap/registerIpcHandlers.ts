--- conflicted
+++ resolved
@@ -50,11 +50,8 @@
 import { registerUpdateHandlers } from '../ipc/updateHandlers';
 import { registerOverlayHandlers } from '../ipc/overlayHandlers';
 import { registerBrowserContextMenuRequestShowHandler } from '../ipc/browserContextMenuRequestShow';
-<<<<<<< HEAD
 import { registerClassicBrowserTabTransferHandlers } from '../ipc/classicBrowserTabTransfer';
-=======
 import { registerNotebookTSTPHandlers } from '../ipc/notebookTSTPHandlers';
->>>>>>> a4a3c34b
 
 export function registerAllIpcHandlers(
   serviceRegistry: ServiceRegistry,
@@ -243,17 +240,13 @@
     // Register overlay handlers for context menus
     registerOverlayHandlers(ipcMain, classicBrowserService, serviceRegistry.classicBrowserViewManager!);
     // Register browser context menu request handler
-<<<<<<< HEAD
-    registerBrowserContextMenuRequestShowHandler(ipcMain, classicBrowserService, serviceRegistry.classicBrowserTabTransfer);
+    registerBrowserContextMenuRequestShowHandler(ipcMain, classicBrowserService, serviceRegistry.classicBrowserViewManager!, serviceRegistry.classicBrowserTabTransfer);
     // Register tab transfer handlers
     if (serviceRegistry.classicBrowserTabTransfer) {
       registerClassicBrowserTabTransferHandlers(ipcMain, serviceRegistry.classicBrowserTabTransfer);
     } else {
       logger.warn('[IPC] ClassicBrowserTabTransferService not available, tab transfer handlers not registered.');
     }
-=======
-    registerBrowserContextMenuRequestShowHandler(ipcMain, classicBrowserService, serviceRegistry.classicBrowserViewManager!);
->>>>>>> a4a3c34b
     logger.info('[IPC] ClassicBrowser IPC handlers registered.');
   } else {
     logger.warn('[IPC] ClassicBrowserService instance not available, skipping its IPC handler registration.');
